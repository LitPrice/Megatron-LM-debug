Megatron ([1](https://arxiv.org/pdf/1909.08053.pdf) and [2](https://arxiv.org/pdf/2104.04473.pdf)) is a large, powerful transformer developed by the Applied Deep Learning Research team at NVIDIA. This repository is for ongoing research on training large transformer language models at scale. We developed efficient, model-parallel (tensor and pipeline), and multi-node pre-training of transformer based models such as [GPT](https://arxiv.org/abs/2005.14165), [BERT](https://arxiv.org/pdf/1810.04805.pdf), and [T5](https://arxiv.org/abs/1910.10683) using mixed precision.

Below are some of the projects where we have directly used Megatron:
* [BERT and GPT Studies Using Megatron](https://arxiv.org/pdf/1909.08053.pdf)
* [BioMegatron: Larger Biomedical Domain Language Model](https://www.aclweb.org/anthology/2020.emnlp-main.379.pdf)
* [End-to-End Training of Neural Retrievers for Open-Domain Question Answering](https://arxiv.org/abs/2101.00408)
* [Large Scale Multi-Actor Generative Dialog Modeling](https://www.aclweb.org/anthology/2020.acl-main.8.pdf)
* [Local Knowledge Powered Conversational Agents](https://arxiv.org/abs/2010.10150)
* [MEGATRON-CNTRL: Controllable Story Generation with External Knowledge Using Large-Scale Language Models](https://www.aclweb.org/anthology/2020.emnlp-main.226.pdf)
* [RACE Reading Comprehension Dataset Leaderboard](http://www.qizhexie.com/data/RACE_leaderboard.html)
* [Scaling Language Model Training to a Trillion Parameters Using Megatron](https://arxiv.org/pdf/2104.04473.pdf)
* [Training Question Answering Models From Synthetic Data](https://www.aclweb.org/anthology/2020.emnlp-main.468.pdf)

Megatron is also used in [NeMo Megatron](https://developer.nvidia.com/nvidia-nemo#nemo-megatron), a framework to help enterprises overcome the challenges of building and training sophisticated natural language processing models with billions and trillions of parameters.

Our codebase is capable of efficiently training very large (hundreds of billions of parameters) language models with both model and data parallelism. To demonstrate how the code scales with multiple GPUs and model sizes, we consider GPT models from 1 billion all the way to 1 trillion parameters. All models use a vocabulary size of 51,200 and a sequence length of 2048. We vary hidden size, number of attention heads, and number of layers to arrive at a specifc model size. As the model size increases, we also modestly increase the batch size. We leverage [NVIDIA's Selene supercomputer](https://www.top500.org/system/179842/) to perform scaling studies and use up to 3072 [A100](https://www.nvidia.com/en-us/data-center/a100/) GPUs for the largest model. Each cluster node has 8 NVIDIA 80GB A100 GPUs. The table below shows the model configurations along with the achieved FLOPs (both per GPU and aggregate over all GPUs). Note that these results are from benchmark runs and these models were not trained to convergence; however, the FLOPs are measured for end-to-end training, i.e., includes all operations including data loading, optimization, and even logging.

Additionally, the model parallel size column reports a combined tensor and pipeline parallelism degrees. For numbers larger than 8, typically tensor parallel of size 8 was used. So, for example, the 145B model reports the total model parallel size of 64, which means that this setup used TP=8 and PP=8.

![Cases](images/cases_april2021.png)

All the cases from 1 billion to 1 trillion parameters achieve more than 43% half precision utilization, which is high for an end-to-end application. We observe that initially the utilization remains constant but as hidden size increases for larger models, utilization starts increasing and reaches 52% for the largest model. We also note that achieved aggregate petaFLOPs across all GPUs increases almost linearly with number of GPUs, demonstrating good weak scaling.


# Contents
   * [Contents](#contents)
   * [Setup](#setup)
      * [Downloading Checkpoints](#downloading-checkpoints)
   * [Usage](#usage)
   * [Training](#training)
      * [Data Preprocessing](#data-preprocessing)
      * [BERT Pretraining](#bert-pretraining)
      * [GPT Pretraining](#gpt-pretraining)
      * [T5 Pretraining](#t5-pretraining)
      * [Distributed Pretraining](#distributed-pretraining)
      * [GPT-3 Example](#gpt-3-example)
   * [Evaluation and Tasks](#evaluation-and-tasks)
      * [GPT Text Generation](#gpt-text-generation)
      * [GPT Evaluation](#gpt-evaluation)
         * [WikiText Perplexity Evaluation](#wikitext-perplexity-evaluation)
         * [LAMBADA Cloze Accuracy](#lambada-cloze-accuracy)
      * [BERT Task Evaluation](#bert-task-evaluation)
         * [RACE Evaluation](#race-evaluation)
         * [MNLI Evaluation](#mnli-evaluation)
   * [Datasets](#datasets)
      * [Collecting Wikipedia Training Data](#collecting-wikipedia-training-data)
      * [Collecting GPT Webtext Data](#collecting-gpt-webtext-data)

# Setup
We strongly recommend using the latest release of [NGC's PyTorch container](https://ngc.nvidia.com/catalog/containers/nvidia:pytorch). If you can't use this for some reason, use the latest pytorch, cuda, nccl, and NVIDIA [APEX](https://github.com/NVIDIA/apex#quick-start) releases.  Data preprocessing requires [NLTK](https://www.nltk.org/install.html), though this is not required for training, evaluation, or downstream tasks.

## Downloading Checkpoints
We have provided pretrained [BERT-345M](https://ngc.nvidia.com/catalog/models/nvidia:megatron_bert_345m) and [GPT-345M](https://ngc.nvidia.com/catalog/models/nvidia:megatron_lm_345m) checkpoints for use to evaluate or finetuning downstream tasks. To access these checkpoints, first [sign up](https://ngc.nvidia.com/signup) for and [setup](https://ngc.nvidia.com/setup/installers/cli) the NVIDIA GPU Cloud (NGC) Registry CLI. Further documentation for downloading models can be found in the [NGC documentation](https://docs.nvidia.com/dgx/ngc-registry-cli-user-guide/index.html#topic_6_4_1).

Alternatively, you can directly download the checkpoints using:

<pre>
BERT-345M-uncased: wget --content-disposition https://api.ngc.nvidia.com/v2/models/nvidia/megatron_bert_345m/versions/v0.1_uncased/zip -O megatron_bert_345m_v0.1_uncased.zip
BERT-345M-cased: wget --content-disposition https://api.ngc.nvidia.com/v2/models/nvidia/megatron_bert_345m/versions/v0.1_cased/zip -O megatron_bert_345m_v0.1_cased.zip
GPT-345M: wget --content-disposition https://api.ngc.nvidia.com/v2/models/nvidia/megatron_lm_345m/versions/v0.0/zip -O megatron_lm_345m_v0.0.zip
</pre>

The models require vocabulary files to run. The BERT  WordPiece vocab file can be extracted from Google's pretrained BERT models: [uncased](https://s3.amazonaws.com/models.huggingface.co/bert/bert-large-uncased-vocab.txt), [cased](https://s3.amazonaws.com/models.huggingface.co/bert/bert-large-cased-vocab.txt). The GPT [vocab file](https://s3.amazonaws.com/models.huggingface.co/bert/gpt2-vocab.json) and [merge table](https://s3.amazonaws.com/models.huggingface.co/bert/gpt2-merges.txt) can be downloaded directly.

# Usage

After installation, there are several possible workflows. The most comprehensive is:
1. Data preprocessing
2. Pretraining
3. Finetuning (Optional for zero-shot tasks)
4. Downstream task evaluation or text generation

However, steps 1 and 2 can be replaced by using one of the pretrained models mentioned above.

We've provided several scripts for pretraining both BERT and GPT in [`examples`](./examples) directory, as well as scripts for both zero-shot and fine-tuned downstream tasks including MNLI, RACE, WikiText103, and LAMBADA evaluation. There is also a script for GPT interactive text generation.

# Training
## Data Preprocessing
The training data requires preprocessing. First, place your training data in a loose json format, with one json containing a text sample per line. For example:
<pre>
{"src": "www.nvidia.com", "text": "The quick brown fox", "type": "Eng", "id": "0", "title": "First Part"}
{"src": "The Internet", "text": "jumps over the lazy dog", "type": "Eng", "id": "42", "title": "Second Part"}
</pre>

The name of the `text` field of the json can be changed by using the `--json-key` flag in [`preprocess_data.py`](./tools/preprocess_data.py) The other metadata are optional and are not used in training.

The loose json is then processed into a binary format for training. To convert the json into mmap, cached index file, or the lazy loader format use `preprocess_data.py`. Set the `--dataset-impl` flag to `mmap`, `cached`, or `lazy`, respectively (default is `mmap`). An example script to prepare data for BERT training is:
<pre>
python tools/preprocess_data.py \
       --input my-corpus.json \
       --output-prefix my-bert \
       --vocab bert-vocab.txt \
       --dataset-impl mmap \
       --tokenizer-type BertWordPieceLowerCase \
       --split-sentences
</pre>

The output will be two files named, in this case, `my-bert_text_sentence.bin` and `my-bert_text_sentence.idx`. The `--data-path` specified in later BERT training is the full path and new filename, but without the file extension.

For T5 use the same preprocessing as BERT, perhaps renaming it to:
<pre>
       --output-prefix my-t5 \
</pre>

Some minor modifications are required for GPT data preprocessing, namely, the addition of a merge table, an end-of-document token, removal of sentence splitting, and a change to the tokenizer type:
<pre>
python tools/preprocess_data.py \
       --input my-corpus.json \
       --output-prefix my-gpt2 \
       --vocab gpt2-vocab.json \
       --dataset-impl mmap \
       --tokenizer-type GPT2BPETokenizer \
       --merge-file gpt2-merges.txt \
       --append-eod
</pre>

Here the output files are named `my-gpt2_text_document.bin` and `my-gpt2_text_document.idx`. As before, in GPT training, use the longer name without the extension as `--data-path`.

Further command line arguments are described in the source file [`preprocess_data.py`](./tools/preprocess_data.py).

## BERT Pretraining


The `examples/pretrain_bert.sh` script runs single GPU 345M parameter BERT pretraining. Debugging is the primary use for single GPU training, as the code base and command line arguments are optimized for highly distributed training. Most of the arguments are fairly self-explanatory. By default, the learning rate decays linearly over the training iterations starting at `--lr` to a minimum set by `--min-lr` over `--lr-decay-iters` iterations. The fraction of training iterations used for warmup is set by `--lr-warmup-fraction`. While this is single GPU training, the batch size specified by `--micro-batch-size` is a single forward-backward path batch-size and the code will perform gradient accumulation steps until it reaches `global-batch-size` which is the batch size per iteration. The data is partitioned into a 949:50:1 ratio for training/validation/test sets (default is 969:30:1). This partitioning happens on the fly, but is consistent across runs with the same random seed (1234 by default, or specified manually with `--seed`). We use `train-iters` as the training iterations requested. Alternatively, one can provide `--train-samples` which is total number of samples to train on. If this option is present, then instead of providing `--lr-decay-iters`, one will need to provide `--lr-decay-samples`.

The logging, checkpoint-saving, and evaluation intervals are specified. Checkpointing the activations facilitates the training of larger models and/or batches. Note that the `--data-path` now includes the additional `_text_sentence` suffix added in preprocessing, but does not include the file extensions.

<pre>
CHECKPOINT_PATH=checkpoints/bert_345m
VOCAB_FILE=bert-vocab.txt
DATA_PATH=my-bert_text_sentence

BERT_ARGS="--num-layers 24 \
           --hidden-size 1024 \
           --num-attention-heads 16 \
           --seq-length 512 \
           --max-position-embeddings 512 \
           --lr 0.0001 \
           --lr-decay-iters 990000 \
           --train-iters 2000000 \
           --min-lr 0.00001 \
           --lr-warmup-fraction 0.01 \
	   --micro-batch-size 4 \
           --global-batch-size 8 \
           --vocab-file $VOCAB_FILE \
           --split 949,50,1 \
           --fp16"

OUTPUT_ARGS="--log-interval 10 \
             --save-interval 500 \
             --eval-interval 100 \
             --eval-iters 10 \
             --activations-checkpoint-method uniform"

python pretrain_bert.py \
       $BERT_ARGS \
       $OUTPUT_ARGS \
       --save $CHECKPOINT_PATH \
       --load $CHECKPOINT_PATH \
       --data-path $DATA_PATH
</pre>

Further command line arguments are described in the source file [`arguments.py`](./megatron/arguments.py).


## GPT Pretraining

The `examples/pretrain_gpt.sh` script runs single GPU 345M parameter GPT pretraining. As mentioned above, single GPU training is primarily intended for debugging purposes, as the code is optimized for distributed training.

It follows largely the same format as the previous BERT script with a few notable differences: the tokenization scheme used is BPE (which requires a merge table and a `json` vocabulary file) instead of WordPiece, the model architecture allows for longer sequences (note that the max position embedding must be greater than or equal to the maximum sequence length), and the `--lr-decay-style` has been set to cosine decay.  Note that the `--data-path` now includes the additional `_text_document` suffix added in preprocessing, but does not include the file extensions.

<pre>
CHECKPOINT_PATH=checkpoints/gpt2_345m
VOCAB_FILE=gpt2-vocab.json
MERGE_FILE=gpt2-merges.txt
DATA_PATH=my-gpt2_text_document

GPT_ARGS="--num-layers 24 \
          --hidden-size 1024 \
          --num-attention-heads 16 \
          --seq-length 1024 \
          --max-position-embeddings 1024 \
          --micro-batch-size 4 \
          --global-batch-size 8 \
          --lr 0.00015 \
          --train-iters 500000 \
          --lr-decay-iters 320000 \
          --lr-decay-style cosine \
          --vocab-file $VOCAB_FILE \
          --merge-file $MERGE_FILE \
          --lr-warmup-fraction .01 \
          --fp16"

OUTPUT_ARGS=&#60;same as those in <a href="#bert-pretraining">BERT pretraining</a> above&#62;

python pretrain_gpt.py \
       $GPT_ARGS \
       $OUTPUT_ARGS \
       --save $CHECKPOINT_PATH \
       --load $CHECKPOINT_PATH \
       --data-path $DATA_PATH \
</pre>

Further command line arguments are described in the source file [`arguments.py`](./megatron/arguments.py).

## T5 Pretraining

Very similar to BERT and GPT, the `examples/pretrain_t5.sh` script runs single GPU "base" (~220M parameter) T5 pretraining. The primary difference from BERT and GPT is the addition of the following arguments to accommodate the T5 architecture:

* `--kv-channels` sets the inner dimension of the "key" and "value" matrices of all attention mechanisms in the model. For BERT and GPT this defaults to the hidden size divided by the number of attention heads, but can be configured for T5.

* `--ffn-hidden-size` sets the hidden size in the feed-forward networks within a transformer layer. For BERT and GPT this defaults to 4 times the transformer hidden size, but can be configured for T5.

* `--encoder-seq-length` and `--decoder-seq-length` set the sequence length for the encoder and decoder separately.

All of the other arguments remain as they were for BERT and GPT pretraining.

<pre>
CHECKPOINT_PATH=checkpoints/t5_base
VOCAB_FILE=t5-vocab.txt
DATA_PATH=my-t5_text_sentence

T5_ARGS="--num-layers 24 \
         --hidden-size 1024 \
         --num-attention-heads 16 \
         --kv-channels 64 \
         --ffn-hidden-size 3072 \
         --encoder-seq-length 512 \
         --decoder-seq-length 128 \
         --max-position-embeddings 512 \
         --lr 0.0001 \
         --lr-decay-iters 990000 \
         --train-iters 2000000 \
         --min-lr 0.00001 \
         --lr-warmup-fraction 0.01 \
         --micro-batch-size 16 \
         --global-batch-size 2048 \
         --vocab-file $VOCAB_FILE \
         --vocab-extra-ids 100 \
         --split 949,50,1 \
         --fp16"

OUTPUT_ARGS=&#60;same as those in <a href="#bert-pretraining">BERT pretraining</a> above&#62;

python pretrain_t5.py \
       $T5_ARGS \
       $OUTPUT_ARGS \
       --save $CHECKPOINT_PATH \
       --load $CHECKPOINT_PATH \
       --data-path $DATA_PATH
</pre>


## Distributed Pretraining

The `examples/pretrain_{bert,gpt,t5}_distributed.sh` scripts use the PyTorch distributed launcher for distributed training. As such, multi-node training can be achieved by properly setting environment variables and using `init_method='env://'` in the launcher. See the official PyTorch [documentation](https://pytorch.org/docs/stable/distributed.html#launch-utility) for further description of these [environment variables](https://pytorch.org/docs/stable/distributed.html#environment-variable-initialization). By default, multi-node training uses the [nccl](https://developer.nvidia.com/nccl) distributed backend. A simple set of additional arguments and the use of the PyTorch distributed module with the Python flag `-m torch.distributed.launch`, detailed below, are the only additional requirements to adopt distributed training.

We use two types of parallelism: data and model parallelism. We facilitate two distributed data parallel implementations: a simple one of our own that performs gradient all-reduce at the end of back propagation step, and Torch's distributed data parallel wrapper that overlaps gradient reduction with back propagation computation. To switch between these two options use `--DDP-impl local` or `--DDP-impl torch`, respectively. As expected, Torch distributed data parallelism is more efficient at larger model sizes. For example, for the 8.3 billion parameters model running on 512 GPUs, the scaling increases from 60% to 76% when Torch's distributed data parallel is used. However, the overlapping method requires more memory and for some configurations (e.g., 2.5 billion parameters using 2-way model parallel and 1.2 billion parameters with no model parallel) can make the overall training slower as a result. We empirically found that using a smaller model in those cases improves the training time.

Second, we developed a simple and efficient two-dimensional model-parallel approach. To use tensor model parallelism (splitting execution of a single transformer module over multiple GPUs), add the `--tensor-model-parallel-size` flag to specify the number of GPUs among which to split the model, along with the arguments passed to the distributed launcher as mentioned above. To use pipeline model parallelism (sharding the transformer modules into stages with an equal number of transformer modules on each stage, and then pipelining execution by breaking the batch into smaller microbatches), use the `--pipeline-model-parallel-size` flag to specify the number of stages to split the model into (e.g., splitting a model with 24 transformer layers across 4 stages would mean each stage gets 6 transformer layers each).

<!-- The number of microbatches in a per-pipeline minibatch is controlled by the `--num-microbatches-in-minibatch` argument. With `WORLD_SIZE` GPUs, `TENSOR_MP_SIZE` tensor-model-parallel size, `PIPELINE_MP_SIZE` pipeline-model-parallel-size, `WORLD_SIZE`/(`TENSOR_MP_SIZE` * `PIPELINE_MP_SIZE`) GPUs will be used for data parallelism. The default values for `--tensor-model-parallel-size` and `--pipeline-model-parallel-size` is 1, which will not implement either form of model parallelism. -->

We have examples of how to use these two different forms of model parallelism the example scripts ending in `distributed_with_mp.sh`:

Other than these minor changes, the distributed training is identical to the training on a single GPU.

Distributed training:
<pre>
WORLD_SIZE=8
TENSOR_MP_SIZE=2
PIPELINE_MP_SIZE=2

DISTRIBUTED_ARGS="--nproc_per_node $WORLD_SIZE \
                  --nnodes 1 \
                  --node_rank 0 \
                  --master_addr localhost \
                  --master_port 6000"

CHECKPOINT_PATH=&#60;same as above&#62;
VOCAB_FILE=&#60;same as above&#62;
DATA_PATH=&#60;same as above&#62;
MODEL_ARGS=&#60;same as above&#62;
OUTPUT_ARGS=&#60;same as above&#62;

python -m torch.distributed.launch $DISTRIBUTED_ARGS ./pretrain_<model>.py \
                $MODEL_ARGS \
                $OUTPUT_ARGS \
                --save $CHECKPOINT_PATH \
                --load $CHECKPOINT_PATH \
                --data-path $DATA_PATH \
                --tensor-model-parallel-size $TENSOR_MP_SIZE \
                --pipeline-model-parallel-size $PIPELINE_MP_SIZE \
                --DDP-impl torch
</pre>

The interleaved pipelining schedule (more details in Section 2.2.2 of [our paper](https://arxiv.org/pdf/2104.04473.pdf)) can be enabled using the `--num-layers-per-virtual-pipeline-stage` argument, which controls the number of transformer layers in a virtual stage (by default with the non-interleaved schedule, each GPU will execute a single virtual stage with `NUM_LAYERS / PIPELINE_MP_SIZE` transformer layers). The total number of layers in the transformer model should be divisible by this argument value. Additionally, the number of microbatches in the pipeline (computed as `GLOBAL_BATCH_SIZE / (DATA_PARALLEL_SIZE * MICRO_BATCH_SIZE)`) should be divisible by the `PIPELINE_MP_SIZE` when using this schedule (this condition is checked in an assertion in the code). The interleaved schedule is not supported for pipelines with 2 stages (`PIPELINE_MP_SIZE=2`).

## Activation Checkpointing and Recomputation

To reduce GPU memory usage so deploy a large model to a training system, we support activation checkpointing and recomputation. We use a Transformer layer as the unit of checkpointing because the activation size bloats in the middle of a Transformer layer so checkpointing the input of a Transformer layer is storage-efficient. We support two activation checkpointing methods: `uniform` and `block`.

Uniform method uniformly divides the Transformer layers into groups of layers and stores the input activations of each group in the memory. The baseline group size is 1 and, in this case, the input activation of each Transformer layer is checkpointed. When the GPU memory is insufficient, increasing the number of layers per group reduces the memory usage thus enables running a bigger model. For example, when using the number of layers per group of 4, the input activation of each group of 4 Transformer layers is checkpointed.

Block method checkpoints the input activations of a set number of individual Transformer layers per pipeline stage and do the rest of layers without any checkpointing. This method can be used to skip checkpointing some Transformer layers until the GPU memory is fully used, which is applicable only when there is unused GPU memory. Checkpointing fewer transformer layers avoids unnecessary activation recomputation in the backprop thus improves training performance. For example, when we specify 5 layers to checkpoint of 8 layers per pipeline stage, the input activations of only the first 5 Transformer layers are checkpointed and activation recomputation for the rest 3 layers is not needed in the backprop.


## GPT-3 Example

In `examples/pretrain_gpt3_175B.sh` we have provided an example of how to configure Megatron to run [GPT-3](https://arxiv.org/abs/2005.14165) with 175 billion parameters on 1024 GPUs. The script is designed for [slurm](https://slurm.schedmd.com/documentation.html) with [pyxis](https://github.com/NVIDIA/pyxis) plugin but can be easily adopted to any other scheduler. It uses 8-way and 16-way tensor and pipeline parallelism, respectively. With options `global-batch-size 1536` and `rampup-batch-size 16 16 5859375`, the training will start with global batch size 16 and linearly increase the global batch size to 1536 over 5,859,375 samples with incrmeental steps 16. The training dataset can be either a single set or a multiple datasets combined with a set of weights.

With full global batch size of 1536 on 1024 A100 GPUs, each iteration takes around 32 seconds resulting in 138 teraFLOPs per GPU which is 44% of the theoretical peak FLOPs.


<!--
## REALM Pipeline
We are working on implementing the [REALM](https://arxiv.org/pdf/2002.08909.pdf) system. The following sections (will) reflect the three stages of training it. For now it's just the ICT code.
Loosely, they are pretraining the retriever modules, then jointly training the language model and the retriever, and then finetuning a question answering head on the language model with fixed retriever.

### Inverse Cloze Task (ICT) Pretraining
1. Have a corpus in loose JSON format with the intention of creating a collection of fixed-size blocks of text as the fundamental units of data. For a corpus like Wikipedia, this will mean multiple sentences per block but also multiple blocks per document.
Run `tools/preprocess_data.py` to construct one or more indexed datasets with the `--split-sentences` argument to make sentences the basic unit. For the original REALM system, we construct two datasets, one with the title of every document, and another with the body.
Refer to the following script
<pre>
python preprocess_data.py \
    --input /path/to/corpus.json \
    --json-keys text title \
    --split-sentences \
    --tokenizer-type BertWordPieceLowerCase \
    --vocab-file /path/to/vocab.txt \
    --output-prefix corpus_indexed \
    --workers 5  # works well for 10 CPU cores. Scale up accordingly.
</pre>

2. Use a custom samples mapping function in place of `megatron/data/realm_dataset_utils.get_block_samples_mapping` if required. To do this, you will need to implement a new function in C++ inside of `megatron/data/helpers.cpp`. The samples mapping data structure is used to select the data that will constitute every training sample in advance of the training loop.
 The samples mapping is responsible for holding all of the required metadata needed to construct the sample from one or more indexed datasets. In REALM, the samples mapping contains the start and end sentence indices, as well as the document index (to find the correct title for a body) and a unique ID for every block.
3. Pretrain a BERT language model using `pretrain_bert.py`, with the sequence length equal to the block size in token ids. This model should be trained on the same indexed dataset that is used to supply the blocks for the information retrieval task.
In REALM, this is an uncased bert base model trained with the standard hyperparameters.
4. Use `pretrain_ict.py` to train an `ICTBertModel` which uses two BERT-based encoders to encode queries and blocks to perform retrieval with.
The script below trains the ICT model from REALM. It refrences a pretrained BERT model (step 3) in the `--bert-load` argument. The batch size used in the paper is 4096, so this would need to be run with data parallel world size 32.
<pre>
python pretrain_ict.py \
    --num-layers 12 \
    --num-attention-heads 12 \
    --hidden-size 768 \
    --batch-size 128 \
    --seq-length 256 \
    --max-position-embeddings 256 \
    --ict-head-size 128 \
    --train-iters 100000 \
    --activations-checkpoint-method uniform \
    --bert-load /path/to/pretrained_bert \
    --load checkpoints \
    --save checkpoints \
    --data-path /path/to/indexed_dataset \
    --titles-data-path /path/to/titles_indexed_dataset \
    --vocab-file /path/to/vocab.txt \
    --lr 0.0001 \
    --num-workers 2 \
    --lr-decay-style linear \
    --weight-decay 1e-2 \
    --clip-grad 1.0 \
    --lr-warmup-fraction .01 \
    --save-interval 3000 \
    --query-in-block-prob 0.1 \
    --fp16

</pre>

### Building an Index of Block Embeddings
After having trained an ICT model, you can now embed an entire dataset of blocks by creating a `BlockData` structure. After that has been saved, you can load it
and wrap it with a `FaissMIPSIndex` to do fast similarity search which is key in the learned information retrieval pipeline. The initial index can be built with the following script, meant to be run in an interactive session. It can leverage multiple GPUs on multiple nodes to index large datasets much more quickly.

<pre>
python tools/create_doc_index.py \
    --num-layers 12 \
    --hidden-size 768 \
    --ict-head-size 128 \
    --num-attention-heads 12 \
    --batch-size 128 \
    --activations-checkpoint-method uniform \
    --seq-length 256 \
    --max-position-embeddings 256 \
    --ict-load /path/to/pretrained_ict \
    --data-path /path/to/indexed_dataset \
    --titles-data-path /path/to/titles_indexed_dataset \
    --block-data-path embedded_blocks.pkl \
    --indexer-log-interval 1000 \
    --indexer-batch-size 128 \
    --vocab-file /path/to/vocab.txt \
    --num-workers 2 \
    --fp16
</pre>

-->

# Evaluation and Tasks

We provide several command line arguments, detailed in the scripts listed below, to handle various zero-shot and fine-tuned downstream tasks. However, you can also finetune your model from a pretrained checkpoint on other corpora as desired. To do so, simply add the `--finetune` flag and adjust the input files and training parameters within the original training script. The iteration count will be reset to zero, and the optimizer and internal state will be reinitialized. If the fine-tuning is interrupted for any reason, be sure to remove the `--finetune` flag before continuing, otherwise the training will start again from the beginning.

<<<<<<< HEAD
Because evaluation requires substantially less memory than training, it may be advantageous to merge a model trained in parallel for use on fewer GPUs in downstream tasks. The following script accomplishes this. This example reads in a GPT model with 4-way tensor and 4-way pipeline model parallelism and writes out a model with 2-way tensor and 2-way pipeline model parallelism.
=======
Because evaluation requires substantially less memory than training, it may be advantageous to merge a model trained in parallel for use on a single GPU in downstream tasks. The following script accomplishes this. Currently only tensor model parallelism is supported on input and pipeline model parallelism on the output. This example reads in a model with 2-way tensor model parallelism and writes out a model with 2-way pipeline model parallelism.
>>>>>>> 0ed2f6ac

<pre>
python tools/checkpoint_util.py \
        --model-type GPT \
        --load-dir checkpoints/gpt3_tp4_pp4 \
        --save-dir checkpoints/gpt3_tp2_pp2 \
        --target-tensor-parallel-size 2 \
        --target-pipeline-paralle-size 2

</pre>

Several downstream tasks are described for both GPT and BERT models below. They can be run in distributed and model parallel modes with the same changes used in the training scripts.

## GPT Text Generation

We have included a simple REST server to use for text generation in `tools/run_text_generation_server.py`. You run it much like you would start a pretraining job, specifying an appropriate pretrained checkpoint. There are also few optional parameters: `temperature`, `top-k`and `top-p`. See `--help` or the source file for more information. See [examples/run_text_generation_server_345M.sh](examples/run_text_generation_server_345M.sh) for an example of how to run the server.

Once the server is running you can use `tools/text_generation_cli.py` to query it, it takes one argument which is the host the server is running on.

<pre>
tools/text_generation_cli.py localhost
</pre>

You can also use CURL or any other tools to query the server directly:

<pre>
curl 'http://localhost:5000/api' -X 'PUT' -H 'Content-Type: application/json; charset=UTF-8'  -d '{"prompts":["Hello world"], "tokens_to_generate":1}'
</pre>

See [megatron/text_generation_server.py](megatron/text_generation_server.py) for more API options.

## GPT Evaluation
We include example scripts for GPT evaluation on WikiText perplexity evaluation and LAMBADA Cloze accuracy.

### WikiText Perplexity Evaluation
For even comparison with prior works, we evaluate perplexity on the word-level [WikiText-103 test dataset](https://s3.amazonaws.com/research.metamind.io/wikitext/wikitext-103-v1.zip), and appropriately compute perplexity given the change in tokens when using our subword tokenizer.

We use the following command to run WikiText-103 evaluation on a 345M parameter model.
<pre>
TASK="WIKITEXT103"

VALID_DATA=&#60;wikitext path&#62;.txt
VOCAB_FILE=gpt2-vocab.json
MERGE_FILE=gpt2-merges.txt
CHECKPOINT_PATH=checkpoints/gpt2_345m

COMMON_TASK_ARGS="--num-layers 24 \
                  --hidden-size 1024 \
                  --num-attention-heads 16 \
                  --seq-length 1024 \
                  --max-position-embeddings 1024 \
                  --fp16 \
                  --vocab-file $VOCAB_FILE"

python tasks/main.py \
       --task $TASK \
       $COMMON_TASK_ARGS \
       --valid-data $VALID_DATA \
       --tokenizer-type GPT2BPETokenizer \
       --merge-file $MERGE_FILE \
       --load $CHECKPOINT_PATH \
       --micro-batch-size 8 \
       --activations-checkpoint-method uniform \
       --log-interval 10 \
       --no-load-optim \
       --no-load-rng
</pre>


### LAMBADA Cloze Accuracy
To compute LAMBADA cloze accuracy (the accuracy of predicting the last token given the preceding tokens) we utilize a detokenized, processed version of the [LAMBADA dataset](https://github.com/cybertronai/bflm/blob/master/lambada_test.jsonl).

We use the following command to run LAMBADA evaluation on a 345M parameter model. Note that the `--strict-lambada` flag should be used to require whole word matching. Make that `lambada` is part of the file path.

<pre>
TASK="LAMBADA"

VALID_DATA=&#60;lambada path&#62;.json
VOCAB_FILE=gpt2-vocab.json
MERGE_FILE=gpt2-merges.txt
CHECKPOINT_PATH=checkpoints/gpt2_345m
COMMON_TASK_ARGS=&#60;same as those in <a href="#wikitext-perplexity-evaluation">WikiText Perplexity Evaluation</a> above&#62;

python tasks/main.py \
       --task $TASK \
       $COMMON_TASK_ARGS \
       --valid-data $VALID_DATA \
       --tokenizer-type GPT2BPETokenizer \
       --strict-lambada \
       --merge-file $MERGE_FILE \
       --load $CHECKPOINT_PATH \
       --micro-batch-size 8 \
       --activations-checkpoint-method uniform \
       --log-interval 10 \
       --no-load-optim \
       --no-load-rng
</pre>

Further command line arguments are described in the source file [`main.py`](./tasks/main.py)

## BERT Task Evaluation
### RACE Evaluation
The following script finetunes the BERT model for evaluation on the [RACE dataset](http://www.cs.cmu.edu/~glai1/data/race/). The `TRAIN_DATA` and `VALID_DATA` directory contain the RACE dataset as separate `.txt` files. Note that for RACE, the batch size is the number of RACE query's to evaluate. Since each RACE query has four samples, the effective batch size passed through the model will be four times the batch size specified on the command line.

<pre>
TRAIN_DATA="data/RACE/train/middle"
VALID_DATA="data/RACE/dev/middle \
            data/RACE/dev/high"
VOCAB_FILE=bert-vocab.txt
PRETRAINED_CHECKPOINT=checkpoints/bert_345m
CHECKPOINT_PATH=checkpoints/bert_345m_race
COMMON_TASK_ARGS="--num-layers 24 \
                  --hidden-size 1024 \
                  --num-attention-heads 16 \
                  --seq-length 512 \
                  --max-position-embeddings 512 \
                  --fp16 \
                  --vocab-file $VOCAB_FILE"

COMMON_TASK_ARGS_EXT="--train-data $TRAIN_DATA \
                      --valid-data $VALID_DATA \
                      --pretrained-checkpoint $PRETRAINED_CHECKPOINT \
                      --activations-checkpoint-method uniform \
                      --save-interval 10000 \
                      --save $CHECKPOINT_PATH \
                      --log-interval 100 \
                      --eval-interval 1000 \
                      --eval-iters 10 \
                      --weight-decay 1.0e-1"

python tasks/main.py \
       --task RACE \
       $COMMON_TASK_ARGS \
       $COMMON_TASK_ARGS_EXT \
       --tokenizer-type BertWordPieceLowerCase \
       --epochs 3 \
       --micro-batch-size 4 \
       --lr 1.0e-5 \
       --lr-warmup-fraction 0.06
</pre>

### MNLI Evaluation
The following script finetunes the BERT model for evaluation with the [MultiNLI sentence pair corpus](https://www.nyu.edu/projects/bowman/multinli/). Because the matching tasks are quite similar, the script can be quickly tweaked to work with the [Quora Question Pairs](https://www.kaggle.com/quora/question-pairs-dataset) (QQP) dataset as well.

<pre>

TRAIN_DATA="data/glue_data/MNLI/train.tsv"
VALID_DATA="data/glue_data/MNLI/dev_matched.tsv \
            data/glue_data/MNLI/dev_mismatched.tsv"
PRETRAINED_CHECKPOINT=checkpoints/bert_345m
VOCAB_FILE=bert-vocab.txt
CHECKPOINT_PATH=checkpoints/bert_345m_mnli
COMMON_TASK_ARGS=&#60;same as those in <a href="#race-evaluation">RACE Evaluation</a> above&#62;
COMMON_TASK_ARGS_EXT=&#60;same as those in <a href="#race-evaluation">RACE Evaluation</a> above&#62;

python tasks/main.py \
       --task MNLI \
       $COMMON_TASK_ARGS \
       $COMMON_TASK_ARGS_EXT \
       --tokenizer-type BertWordPieceLowerCase \
       --epochs 5 \
       --micro-batch-size 8 \
       --lr 5.0e-5 \
       --lr-warmup-fraction 0.065
</pre>

# Datasets
We do not host any datasets for GPT or BERT training, however, we detail their collection so that our results may be reproduced.

## Collecting Wikipedia Training Data
We recommend following the Wikipedia data extraction process specified by Google research: "the recommended pre-processing is to download [the latest dump](https://dumps.wikimedia.org/enwiki/latest/enwiki-latest-pages-articles.xml.bz2), extract the text with [WikiExtractor.py](https://github.com/attardi/wikiextractor), and then apply any necessary cleanup to convert it into plain text."

We recommend using the `--json` argument when using WikiExtractor, which will dump the Wikipedia data into loose json format (one json per line), making it more manageable on the file system and also readily consumable by our codebase. We recommend further preprocessing this json dataset by nltk punctuation standardization. For BERT training, use the `--split-sentences` flag to `preprocess_data.py` as described [above](#data-preprocessing) to include sentence breaks in the produced index. If you'd like to use Wikipedia data for GPT training you should still clean it with nltk/spacy/ftfy, but do not use the `--split-sentences` flag.

## Collecting GPT Webtext Data
We utilize the publicly available [OpenWebText](https://github.com/eukaryote31/openwebtext) library from [jcpeterson](https://github.com/jcpeterson/openwebtext) and [eukaryote31's](https://github.com/eukaryote31/openwebtext) work to download urls. We then filtered, cleaned, and deduplicated all downloaded content according to the procedure described in our [openwebtext](./tools/openwebtext) directory. For reddit URLs corresponding to content up to October 2018 we arrived at approximately 37GB of content.<|MERGE_RESOLUTION|>--- conflicted
+++ resolved
@@ -398,11 +398,7 @@
 
 We provide several command line arguments, detailed in the scripts listed below, to handle various zero-shot and fine-tuned downstream tasks. However, you can also finetune your model from a pretrained checkpoint on other corpora as desired. To do so, simply add the `--finetune` flag and adjust the input files and training parameters within the original training script. The iteration count will be reset to zero, and the optimizer and internal state will be reinitialized. If the fine-tuning is interrupted for any reason, be sure to remove the `--finetune` flag before continuing, otherwise the training will start again from the beginning.
 
-<<<<<<< HEAD
 Because evaluation requires substantially less memory than training, it may be advantageous to merge a model trained in parallel for use on fewer GPUs in downstream tasks. The following script accomplishes this. This example reads in a GPT model with 4-way tensor and 4-way pipeline model parallelism and writes out a model with 2-way tensor and 2-way pipeline model parallelism.
-=======
-Because evaluation requires substantially less memory than training, it may be advantageous to merge a model trained in parallel for use on a single GPU in downstream tasks. The following script accomplishes this. Currently only tensor model parallelism is supported on input and pipeline model parallelism on the output. This example reads in a model with 2-way tensor model parallelism and writes out a model with 2-way pipeline model parallelism.
->>>>>>> 0ed2f6ac
 
 <pre>
 python tools/checkpoint_util.py \
